--- conflicted
+++ resolved
@@ -19,31 +19,20 @@
 ## File Structure
 
 Relevant files:
-<<<<<<< HEAD
-- `lib/agents/` - Contains agents to interact with the molecule generation environment
-=======
->>>>>>> 230e1a7e
 - `lib/calculators.py` - Reward/Cost calculation tools
 - `lib/config.py` - Configuration management scripts
 - `lib/data_providers.py` - Loads, prepares and serves the molecules from the input .jbl files
 - `lib/data_structures.py` - Data models and resources for compounds, nodes, and trees
 - `lib/filters.py` - Filter implementations
-<<<<<<< HEAD
-- `lib/gym_mol/` - Defines molecule generation environment based on open ai gym
-=======
->>>>>>> 230e1a7e
 - `lib/helpers.py` - Helper classes (ie: drawing molecules)
 - `lib/models.py` - Monte Carlo Tree Search implementation
 - `config.json` - Sample configuration file
 - `environment.yml` - Requirements and dependencies
 - `run.py` - Command-line interface. You use this file to run the optimizer.
-<<<<<<< HEAD
-=======
 
 Open ai gym files:
 - `lib/gym_mol/envs/molecule_env.py` - Molecule environment where the rollout is computed
 - `lib/agents/mcts_agents.py` - Monte Carlo Tree Search implementation
->>>>>>> 230e1a7e
 - `run_gym.py` - Command-line interface. You use this file to run the optimizer (OpenAI Gym version).
 
 Trivial files:
@@ -55,33 +44,6 @@
 To run the code, you will need to have a configuration file (in JSON format). An example was included, `config.json`:
 The options are (details for each option can be found below):
 
-<<<<<<< HEAD
-- **dataset**: path to the dataset file (jbl file, output of GCN-K) (mandatory)
-- **agent**: Agent to use when using open ai gym environment (default: MonteCarloTreeSearch)
-- **generate**: how many molecules to generate (default: 10) 
-- **threshold**: Minimum threshold for potential bonds (default: 0.15)
-- **monte_carlo_iterations**: How many times to iterate over the tree (default: 1000)
-- **minimum_output_depth**: The output needs at least this many bonds (default: 20)
-- **output_type**: Options: fittest | deepest | per_level (default: fittest)
-- **breath_to_depth_ratio**: Optimize for exploitation or exploration (default: 1)
-- **reward_calculator**: How is the cost calculated? See below for a full list of options. (default: compound_energy_babel_mmff)
-- **filters**: If any of these filters are met, the cost is set to infinity. Multiple options can be specified. Options: non_zero_reward, positive_reward, molecular_weight (default: ["positive_reward","molecular_weight"])
-- **draw**: If specified, will draw the molecules to this folder (default: null)
-- **logging**: Logging level. Smaller number means more logs (use increments of 10, between 10 and 50) (default: 50)
-- **seed**: Random seed (for reproducibility, default: null)
-
-
-## Usage
-
-`run.py` is the entry point for the optimizer. You can use it like this:
-```bash
-python run.py {config_file}
-```
-
-To use the open ai gym based implementation, use the `run_gym.py` script:
-```bash
-python run_gym.py {config_file}
-=======
 - **dataset**: Path to dataset(jbl file, output of GCN-K) (mandatory)
 - **experiment_name**: Name of the generated file (mandatory)
 - **generate**: Numbers of molecules to generate (default: 10)
@@ -115,7 +77,6 @@
 `run.py` is the entry point for the optimizer. You can use it the following way:
 ```bash
 python run.py {config_file}
->>>>>>> 230e1a7e
 ```
 
 For open-ai-gym it is the same process with `run_gym.py`
@@ -131,11 +92,7 @@
 it accepts values between 0 and 1
 
 A large threshold will have a very small bond-to-atom ratio, while a very small one will have a very high one. This
-<<<<<<< HEAD
-will result in sparse, several small molecules in the first case, or very unstable molecules in the second one. 
-=======
 will result in sparse, several small molecules in the first case, or very unstable molecules in the second one.
->>>>>>> 230e1a7e
 Values between 0.10 and 0.15 seem to work best.
 
 ![](img/15664526171860650.png)
@@ -156,20 +113,6 @@
 
 Note: this parameter influences execution time the most
 
-<<<<<<< HEAD
-### reward_calculator
-
-The reward calculator option specifies how the cost/reward is calculated. The objective is to minimize this cost. Calculators can
-be divided into 3 categories described in the following sections.
-
-Note that weighted multiple costs can be specified in the config.json.
-For example, 
-```
-"reward_calculator": ["cost1", "cost2"],
-"reward_weights": [0.01, 100],
-```
-denotes `total cost = 0.01 * cost1 + 100 * cost2`.
-=======
 ### select_method
 There is 4 possible selection method:
 - `breath_to_depth`: This selection method is detailed in the breath_to_depth_ration parameter explaination
@@ -185,8 +128,16 @@
 ### reward_calculator
 
 The reward calculator option specifies how the cost/reward is calculated. The objective is to minimize this cost. Calculators can
-be divided into 3 categories:
->>>>>>> 230e1a7e
+be divided into 3 categories described in the following sections.
+
+Note that weighted multiple costs can be specified in the config.json.
+For example,
+```
+"reward_calculator": ["cost1", "cost2"],
+"reward_weights": [0.01, 100],
+```
+
+denotes `total cost = 0.01 * cost1 + 100 * cost2`.
 
 #### 1. Basic energy calculators
 
@@ -196,24 +147,14 @@
 
 The 7 options available are:
 
-<<<<<<< HEAD
-- `compound_energy_rdkit_uff` - The [Universal Force Field](https://doi.org/10.1021/ja00051a040) is an all atom potential which considers 
-only the element, the hybridization and the connectivity (implemented in rdKit)
-- `compound_energy_rdkit_mmff` - The [Merck Molecular Force Field](https://doi.org/10.1002/(SICI)1096-987X(199604)17:5/6<490::AID-JCC1>3.0.CO;2-P) 
-=======
 - `compound_energy_rdkit_uff` - The [Universal Force Field](https://doi.org/10.1021/ja00051a040) is an all atom potential which considers
 only the element, the hybridization and the connectivity (implemented in rdKit)
 - `compound_energy_rdkit_mmff` - The [Merck Molecular Force Field](https://doi.org/10.1002/(SICI)1096-987X(199604)17:5/6<490::AID-JCC1>3.0.CO;2-P)
->>>>>>> 230e1a7e
 is similar to the [MM3 Force Field](https://doi.org/10.1021/ja00205a001) (implemented in rdKit)
 - `compound_energy_babel_uff` - The same [Universal Force Field](https://doi.org/10.1021/ja00051a040) (implemented in OpenBabel)
 - `compound_energy_babel_mmff` - The same [Merck Molecular Force Field](https://doi.org/10.1002/(SICI)1096-987X(199604)17:5/6<490::AID-JCC1>3.0.CO;2-P)
 (implemented in OpenBabel)
-<<<<<<< HEAD
-- `compound_energy_babel_mmffs` - [MMFF94S](https://doi.org/10.1002/(SICI)1096-987X(199905)20:7%3C720::AID-JCC7%3E3.0.CO;2-X) is 
-=======
 - `compound_energy_babel_mmffs` - [MMFF94S](https://doi.org/10.1002/(SICI)1096-987X(199905)20:7%3C720::AID-JCC7%3E3.0.CO;2-X) is
->>>>>>> 230e1a7e
 a "static" variant of the MMFF force field. (implemented in OpenBabel)
 - `compound_energy_babel_gaff` - The [Generalized Amber Force Field](https://doi.org/10.1002/jcc.20035) (implemented in OpenBabel)
 - `compound_energy_babel_ghemical` - The [Ghemical Force Field](https://open-babel.readthedocs.io/en/latest/Forcefields/ghemical.html) (implemented in OpenBabel)
@@ -240,10 +181,10 @@
 - `sa` - The Synthetic Accessibility score (no modifications made to the base score)
 - `mw` - The Molecular Weight (no modifications made to the base score)
 - `ring_count` - Number of rings present: (exact formula = `-(ring_count)`)
-<<<<<<< HEAD
-
-
-Modifications to the formulas can be easily added (`lib/calculators.py`)    
+- `tanimoto` - Compute the tanimoto similarity against a smiles given in the config
+
+
+Modifications to the formulas can be easily added (`lib/calculators.py`)
 
 #### 4. kGCN (external calculators):
 
@@ -251,7 +192,7 @@
 
 - `kgcn` - An example of the config file is `config_kgcn.json`, and kGCN model is defined in the `calc/`.
 
-#### 5. Histogram calculators: 
+#### 5. Histogram calculators:
 
 This calculator compute a histogram in advance and the reward reported to the histogram.
 
@@ -265,12 +206,13 @@
 ### filters
 
 More than 1 filter can be specified at the same time. If the filter conditions are not met, the compound will not
-be included in the final node selection. Depending on the reward calculator used, it might be helpful to specify 
+be included in the final node selection. Depending on the reward calculator used, it might be helpful to specify
 one or more filters. The list of currently available filters is:
 
 1. "non_zero_reward": Filters out all null/zero rewards
 2. "positive_reward": Filters out all rewards below zero
 3. "molecular_weight": Filter out all molecules with a molecular weight outside the 300-500 range
+4. "toxic_substructure": Filter all molecule which have substructure present in the `mcf.csv` and `whi_pains.csv` files in the `toxic_substructure` folder.
 
 #### 1. Non Zero Reward Filter - Tips
 
@@ -281,69 +223,25 @@
 
 #### 2. Positive Reward Filter - Tips
 
-- Some energy calculators can return negative values. These are not helpful, so it can be beneficial to use this 
-=======
-- `tanimoto` - Compute the tanimoto similarity against a smiles given in the config
-
-
-Modifications to the formulas can be easily added (`lib/calculators.py`)
-
-### filters
-
-More than 1 filter can be specified at the same time. If the filter conditions are not met, the compound will not
-be included in the final node selection. Depending on the reward calculator used, it might be helpful to specify
-one or more filters. The list of currently available filters is:
-
-1. "non_zero_reward": Filters out all null/zero rewards
-2. "positive_reward": Filters out all rewards below zero
-3. "molecular_weight": Filter out all molecules with a molecular weight outside the 300-500 range
-4. "toxic_substructure": Filter all molecule which have substructure present in the `mcf.csv` and `whi_pains.csv` files in the `toxic_substructure` folder.
-
-#### 1. Non Zero Reward Filter - Tips
-
-- Energy calculators can benefit from this filter. Although this is the result we aim for, if the energy is 0
-then the compound is likely to be very small
-- Property calculators don't benefit from this filter, except for some special circumstances (ie: we don't want
-compounds without any rings for example)
-
-#### 2. Positive Reward Filter - Tips
-
 - Some energy calculators can return negative values. These are not helpful, so it can be beneficial to use this
->>>>>>> 230e1a7e
 filter with energy calculators
 - Some rewards have been negated to comply with the minimization process. The "ring_count" for example will always
 be a negative value, so it will not work with this filter.
 - Other calculators are always positive (ie: mw, qed), so the filter is redundant.
-<<<<<<< HEAD
 
 #### 3. Molecular Weight Filter - Tips
 
 - This filter can be used with any calculator, but note that many early (small depth) molecules will be filtered out.
 If no results are printed, try to adjust some of the other settings like the "minimum_output_depth", "threshold" or the
 number of "monte_carlo_iterations"
-=======
->>>>>>> 230e1a7e
-
-#### 3. Molecular Weight Filter - Tips
-
-- This filter can be used with any calculator, but note that many early (small depth) molecules will be filtered out.
-If no results are printed, try to adjust some of the other settings like the "minimum_output_depth", "threshold" or the
-number of "monte_carlo_iterations"
 
 ### output_type
 We implemented 3 different ways to select the output/best solution:
 
-<<<<<<< HEAD
-- **fittest** - Will output the molecule with the smallest energy. But note, smaller molecules tend to be more stable and have smaller energy, thus this approach tends to output only a C-C molecule or something similar. 
-Always use this option along with the "minimum_output_depth" parameter. 
-
-- **deepest** - This approach will output the fittest molecule, but only if it is a node from the deepest level of the tree. The molecules from the deepest levels are usually not stable enough since the states haven't 
-=======
 - **fittest** - Will output the molecule with the smallest energy. But note, smaller molecules tend to be more stable and have smaller energy, thus this approach tends to output only a C-C molecule or something similar.
 Always use this option along with the "minimum_output_depth" parameter.
 
 - **deepest** - This approach will output the fittest molecule, but only if it is a node from the deepest level of the tree. The molecules from the deepest levels are usually not stable enough since the states haven't
->>>>>>> 230e1a7e
 been visited many times.
 
 - **per_level** - Several molecules will be printed, one for the best molecule from each level of the tree.
@@ -361,11 +259,7 @@
 
 ##### Step 1
 We perform a weighted random choice for the level to perform the expansion based on the "breath_to_depth_ratio".
-<<<<<<< HEAD
-The higher the value, the more "random" the selection will be. Lower values will result in a values that are 
-=======
 The higher the value, the more "random" the selection will be. Lower values will result in a values that are
->>>>>>> 230e1a7e
 more skewed towards deeper levels. To achieve an opposite effect, use a negative value:
 
 As an example, assuming our tree currently has a depth/level of 5. The following "breath_to_depth_ratio" values might
@@ -411,8 +305,6 @@
  - {input_file} contains SMILES (one per line)
  - {output_directory} is the folder where the generated images are saved to
 
-<<<<<<< HEAD
-=======
  ## Export .dot format
 
 The grap visualization repose on the graphviz library installable on linux with the following command:
@@ -434,7 +326,6 @@
 ```
 
 
->>>>>>> 230e1a7e
 ## Issues:
 
 - The OpenBabel MMFF94 Force Field ocassionally causes memory corruption (as of version 2.4.1)
