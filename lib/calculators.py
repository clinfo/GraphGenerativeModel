import os
import sys
from abc import ABCMeta, abstractmethod
from typing import Union

import pybel
from rdkit import Chem
from rdkit.Chem import AllChem
from rdkit.Chem import RDConfig
from rdkit.Chem import rdMolDescriptors
from rdkit.Chem.Crippen import MolLogP
from rdkit.Chem.QED import qed
from rdkit import DataStructs

import importlib
import numpy as np

sys.path.append(os.path.join(RDConfig.RDContribDir, "SA_Score"))
import sascorer


class AbstractCalculator(metaclass=ABCMeta):

    enable = True

    @abstractmethod
    def calculate(self, mol: Chem.Mol) -> float:
        raise NotImplementedError


class AbstractEnergyCalculator(AbstractCalculator, metaclass=ABCMeta):

    VALID_FORCE_FIELDS = []
    RECALCULATION_LOOPS = 5

    def __init__(self, force_field: str):
        self.force_field = force_field

        if self.force_field not in self.VALID_FORCE_FIELDS:
            raise ValueError(
                "'{}' cannot handle a '{}' force field!".format(
                    self.__class__.__name__, self.force_field
                )
            )


class RdKitEnergyCalculator(AbstractEnergyCalculator):

    FORCE_FIELD_UFF = "uff"
    FORCE_FIELD_MMFF = "mmff"

    VALID_FORCE_FIELDS = [FORCE_FIELD_UFF, FORCE_FIELD_MMFF]

    def calculate(self, mol: Chem.Mol) -> float:
        mol = Chem.MolFromSmiles(Chem.MolToSmiles(mol))
        mol = Chem.AddHs(mol)
        Chem.GetSymmSSSR(mol)
        cids = AllChem.EmbedMultipleConfs(mol, numConfs=self.RECALCULATION_LOOPS)
        values = []
        for cid in cids:
            force_field = self.get_force_field(mol, confId=cid)
            force_field.Initialize()
            force_field.Minimize()

            values.append(force_field.CalcEnergy())
        return min(values)

    def get_force_field(self, molecule: Chem.Mol, confId) -> AllChem.ForceField:
        Chem.AddHs(molecule)
        AllChem.EmbedMolecule(molecule)

        if self.force_field == self.FORCE_FIELD_MMFF:
            properties = AllChem.MMFFGetMoleculeProperties(molecule)
            return AllChem.MMFFGetMoleculeForceField(molecule, properties, confId)

        if self.force_field == self.FORCE_FIELD_UFF:
            return AllChem.UFFGetMoleculeForceField(molecule, confId)


def read_histogram_file(filename):
    hist_data = []
    sum_data = 0
    for line in open(filename):
        bin_data = line.split("\t")
        if len(bin_data) > 0:
            if bin_data[0] == "":
                bin_begin = -np.inf
            else:
                bin_begin = float(bin_data[0])
            if bin_data[1] == "":
                bin_end = np.inf
            else:
                bin_end = float(bin_data[1])
            v = float(bin_data[2])
            sum_data += v
            hist_data.append((bin_begin, bin_end, v))
    return hist_data, sum_data


class BabelEnergyCalculator(AbstractEnergyCalculator):

    FORCE_FIELD_UFF = "uff"
    FORCE_FIELD_MMFF94 = "mmff94"
    FORCE_FIELD_MMFF94S = "mmff94s"
    FORCE_FIELD_GAFF = "gaff"
    FORCE_FIELD_GHEMICAL = "ghemical"

    VALID_FORCE_FIELDS = [
        FORCE_FIELD_UFF,
        FORCE_FIELD_MMFF94,
        FORCE_FIELD_MMFF94S,
        FORCE_FIELD_GAFF,
        FORCE_FIELD_GHEMICAL,
    ]

    def calculate(self, mol: Chem.Mol) -> float:
        smiles = Chem.MolToSmiles(mol)

        values = []
        for _ in range(self.RECALCULATION_LOOPS):
            molecule = pybel.readstring("smi", smiles)
            force_field = pybel._forcefields[self.force_field]
            force_field.Setup(molecule.OBMol)

            values.append(force_field.Energy())

        return min(values)


class AtomWiseEnergyCalculator(AbstractCalculator):
    def __init__(
        self, energy_calculator: Union[RdKitEnergyCalculator, BabelEnergyCalculator]
    ):
        self.energy_calculator = energy_calculator

    def calculate(self, mol: Chem.Mol) -> float:
        energy = self.energy_calculator.calculate(mol)
        return energy / mol.GetNumAtoms()


class LogpCalculator(AbstractCalculator):
    def calculate(self, mol: Chem.Mol) -> float:
        return max(MolLogP(mol) - 5, 0)


class MwCalculator(AbstractCalculator):
    def calculate(self, mol: Chem.Mol) -> float:
        return rdMolDescriptors.CalcExactMolWt(mol)


class QedCalculator(AbstractCalculator):
    def calculate(self, mol: Chem.Mol) -> float:
        return 1 - qed(mol)


class SaCalculator(AbstractCalculator):
    def calculate(self, mol: Chem.Mol) -> float:
        Chem.GetSymmSSSR(mol)
        return sascorer.calculateScore(mol)


class RingCountCalculator(AbstractCalculator):
    def calculate(self, mol: Chem.Mol) -> float:
        Chem.GetSymmSSSR(mol)
        return -mol.GetRingInfo().NumRings()

class TanimotoCalculator(AbstractCalculator):

    def __init__(self, reward_calculator, tanimoto_smiles):
        if reward_calculator == "tanimoto" or "tanimoto" in reward_calculator:
            assert tanimoto_smiles is not None, \
            "To use tanimoto similarity as a reward you must enter a smile in the \
                fiels 'tanimoto_smile'"
            mol = Chem.MolFromSmiles(tanimoto_smiles)
            self.compared_fps = Chem.RDKFingerprint(mol)


    def calculate(self, mol: Chem.Mol) -> float:
        fps_mol = Chem.RDKFingerprint(mol)
        return DataStructs.FingerprintSimilarity(fps_mol, self.compared_fps)


class HistogramCalculator(AbstractCalculator):
    BASE_PATH = "hist/"

    def __init__(self, calc, name):
        self.calc = calc
        filepath = self.BASE_PATH + name + ".tsv"
        if os.path.exists(filepath):
            self.hist_data, self.sum = read_histogram_file(filepath)
        else:
            self.enable = False
            self.hist_data, self.sum = None, None

    def calculate(self, mol: Chem.Mol) -> float:
        s = self.calc.calculate(mol)
        for bin_begin, bin_end, val in self.hist_data:
            if bin_begin < s and s <= bin_end:
                likelihood = val / ((bin_end - bin_begin) * self.sum)
                ll = -np.log(likelihood + 1.0e-10)
                return ll
        return 1.0e10


class CombinationCalculator(AbstractCalculator):
    def __init__(self, calcs: list, weights: list = None):
        self.calcs = calcs
        self.calc_weights = weights

    def calculate(self, mol: Chem.Mol) -> float:
        scores = []
        for i, calc in enumerate(self.calcs):
            score = calc.calculate(mol)
            if self.calc_weights is not None:
                scores.append(self.calc_weights[i] * score)
            else:
                scores.append(score)
        return sum(scores)


class CalculatorFactory:

    COMPOUND_ENERGY_RDKIT_UFF = "compound_energy_rdkit_uff"
    COMPOUND_ENERGY_RDKIT_MMFF = "compound_energy_rdkit_mmff"
    COMPOUND_ENERGY_BABEL_UFF = "compound_energy_babel_uff"
    COMPOUND_ENERGY_BABEL_MMFF = "compound_energy_babel_mmff"
    COMPOUND_ENERGY_BABEL_MMFFS = "compound_energy_babel_mmffs"
    COMPOUND_ENERGY_BABEL_GAFF = "compound_energy_babel_gaff"
    COMPOUND_ENERGY_BABEL_GHEMICAL = "compound_energy_babel_ghemical"

    ATOMWISE_ENERGY_RDKIT_UFF = "atomwise_energy_rdkit_uff"
    ATOMWISE_ENERGY_RDKIT_MMFF = "atomwise_energy_rdkit_mmff"
    ATOMWISE_ENERGY_BABEL_UFF = "atomwise_energy_babel_uff"
    ATOMWISE_ENERGY_BABEL_MMFF = "atomwise_energy_babel_mmff"
    ATOMWISE_ENERGY_BABEL_MMFFS = "atomwise_energy_babel_mmffs"
    ATOMWISE_ENERGY_BABEL_GAFF = "atomwise_energy_babel_gaff"
    ATOMWISE_ENERGY_BABEL_GHEMICAL = "atomwise_energy_babel_ghemical"

    LOG_P = "log_p"
    QED = "qed"
    SA = "sa"
    MW = "mw"
    RING_COUNT = "ring_count"
    TANIMOTO = "tanimoto"

    @staticmethod
    def get_options(config):
        options = {
            CalculatorFactory.COMPOUND_ENERGY_RDKIT_UFF: RdKitEnergyCalculator(
                RdKitEnergyCalculator.FORCE_FIELD_UFF
            ),
            CalculatorFactory.COMPOUND_ENERGY_RDKIT_MMFF: RdKitEnergyCalculator(
                RdKitEnergyCalculator.FORCE_FIELD_MMFF
            ),
            CalculatorFactory.COMPOUND_ENERGY_BABEL_UFF: BabelEnergyCalculator(
                BabelEnergyCalculator.FORCE_FIELD_UFF
            ),
            CalculatorFactory.COMPOUND_ENERGY_BABEL_MMFF: BabelEnergyCalculator(
                BabelEnergyCalculator.FORCE_FIELD_MMFF94
            ),
            CalculatorFactory.COMPOUND_ENERGY_BABEL_MMFFS: BabelEnergyCalculator(
                BabelEnergyCalculator.FORCE_FIELD_MMFF94S
            ),
            CalculatorFactory.COMPOUND_ENERGY_BABEL_GAFF: BabelEnergyCalculator(
                BabelEnergyCalculator.FORCE_FIELD_GAFF
            ),
            CalculatorFactory.COMPOUND_ENERGY_BABEL_GHEMICAL: BabelEnergyCalculator(
                BabelEnergyCalculator.FORCE_FIELD_GHEMICAL
            ),
            CalculatorFactory.ATOMWISE_ENERGY_RDKIT_UFF: AtomWiseEnergyCalculator(
                RdKitEnergyCalculator(RdKitEnergyCalculator.FORCE_FIELD_UFF)
            ),
            CalculatorFactory.ATOMWISE_ENERGY_RDKIT_MMFF: AtomWiseEnergyCalculator(
                RdKitEnergyCalculator(RdKitEnergyCalculator.FORCE_FIELD_MMFF)
            ),
            CalculatorFactory.ATOMWISE_ENERGY_BABEL_UFF: AtomWiseEnergyCalculator(
                BabelEnergyCalculator(BabelEnergyCalculator.FORCE_FIELD_UFF)
            ),
            CalculatorFactory.ATOMWISE_ENERGY_BABEL_MMFF: AtomWiseEnergyCalculator(
                BabelEnergyCalculator(BabelEnergyCalculator.FORCE_FIELD_MMFF94)
            ),
            CalculatorFactory.ATOMWISE_ENERGY_BABEL_MMFFS: AtomWiseEnergyCalculator(
                BabelEnergyCalculator(BabelEnergyCalculator.FORCE_FIELD_MMFF94S)
            ),
            CalculatorFactory.ATOMWISE_ENERGY_BABEL_GAFF: AtomWiseEnergyCalculator(
                BabelEnergyCalculator(BabelEnergyCalculator.FORCE_FIELD_GAFF)
            ),
            CalculatorFactory.ATOMWISE_ENERGY_BABEL_GHEMICAL: AtomWiseEnergyCalculator(
                BabelEnergyCalculator(BabelEnergyCalculator.FORCE_FIELD_GHEMICAL)
            ),
            CalculatorFactory.LOG_P: LogpCalculator(),
            CalculatorFactory.MW: MwCalculator(),
            CalculatorFactory.QED: QedCalculator(),
            CalculatorFactory.SA: SaCalculator(),
            CalculatorFactory.RING_COUNT: RingCountCalculator(),
<<<<<<< HEAD
            CalculatorFactory.TANIMOTO: TanimotoCalculator(config.reward_calculator, config.tanimoto_smiles)
=======
>>>>>>> 389bfc4c
        }
        opt = {}
        for key in options.keys():
            opt["hist_" + key] = HistogramCalculator(options[key], "hist_" + key)
        options.update(opt)
        # print(options)
        return options

    @staticmethod
    def get_external_calc(name, config):
        external_options = ["kgcn"]
        if name in external_options:
            # calc_obj=calc.kgcn.Calculator(config)
            mod_name = "calc." + name
            mod = importlib.import_module(mod_name)
            cls = getattr(mod, "Calculator")
            calc_obj = cls(config)
            return calc_obj
        else:
            return None

    @staticmethod
    def create(reward_type, reward_weights=None, config=None) -> AbstractCalculator:
<<<<<<< HEAD
        options = CalculatorFactory.get_options(config)
        def get_calc(name,config):
=======
        options = CalculatorFactory.get_options()

        def get_calc(name, config):
>>>>>>> 389bfc4c
            if name in options:
                return options[name]
            return CalculatorFactory.get_external_calc(name, config)

        if type(reward_type) is str:
            return get_calc(reward_type, config)
        elif type(reward_type) is list:
            calcs = [get_calc(rt, config) for rt in reward_type]
            return CombinationCalculator(calcs, reward_weights)
        return options[reward_type]<|MERGE_RESOLUTION|>--- conflicted
+++ resolved
@@ -293,10 +293,7 @@
             CalculatorFactory.QED: QedCalculator(),
             CalculatorFactory.SA: SaCalculator(),
             CalculatorFactory.RING_COUNT: RingCountCalculator(),
-<<<<<<< HEAD
             CalculatorFactory.TANIMOTO: TanimotoCalculator(config.reward_calculator, config.tanimoto_smiles)
-=======
->>>>>>> 389bfc4c
         }
         opt = {}
         for key in options.keys():
@@ -320,14 +317,9 @@
 
     @staticmethod
     def create(reward_type, reward_weights=None, config=None) -> AbstractCalculator:
-<<<<<<< HEAD
         options = CalculatorFactory.get_options(config)
+
         def get_calc(name,config):
-=======
-        options = CalculatorFactory.get_options()
-
-        def get_calc(name, config):
->>>>>>> 389bfc4c
             if name in options:
                 return options[name]
             return CalculatorFactory.get_external_calc(name, config)
