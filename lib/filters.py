--- conflicted
+++ resolved
@@ -56,10 +56,7 @@
             FilterFactory.NON_ZERO_REWARD: NonZeroRewardFilter,
             FilterFactory.POSITIVE_REWARD: PositiveRewardFilter,
             FilterFactory.MOLECULAR_WEIGHT: MolecularWeightFilter,
-<<<<<<< HEAD
             FilterFactory.TOXIC_SUBSTURCTURE: ToxicSubsetFilter
-=======
->>>>>>> 389bfc4c
         }
 
         return options[filter_name]()