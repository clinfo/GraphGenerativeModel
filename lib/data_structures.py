import logging
from collections import defaultdict
import random
import re
import numpy as np
from rdkit import Chem
from rdkit.Chem.Descriptors import ExactMolWt
from copy import deepcopy


class Compound(object):
    """
    Contains the atoms as an rdkit.Mol and the set of possible bonds as a list of tuples
    """

    def __init__(self, molecule, bonds, bonds_prediction):
        """
        :param molecule: rdKit.Mol
        :param bonds: list((int, int))
        """
        self.molecule = molecule
        self.bonds = bonds
        self.bonds_prediction = bonds_prediction
        self.initial_bonds = bonds.copy()
        self.neighboring_bonds = self.compute_neighboring_bonds()
        self.bond_history = dict()
        self.cycle_bonds = []
        self.available_cycles = []
        self.aromatic_queue = []
        self.hash_id = -1
        self.last_bondtype = 0
        self.aromatic_bonds_counter = 0

    def get_smiles(self):
        return Chem.MolToSmiles(self.molecule)

    def get_molecule(self):
        return self.molecule

    def get_initial_bonds(self):
        """
        The set of complete/initial bonds. Before any alterations to the molecules
        That is, before any bonds are actually selected)
        :return: list((int, int))
        """
        return self.initial_bonds

    def get_bonds(self):
        """
        The set of current/remaining bonds
        :return: list((int, int))
        """
        return self.bonds

    def get_atoms(self, clean=False):
        if clean:
            return self.clean(preserve=True).GetAtoms()
        else:
            atom_ids = set()
            for bond in self.molecule.GetBonds():
                atom_ids.add(bond.GetBeginAtomIdx())
                atom_ids.add(bond.GetEndAtomIdx())
            return set([self.molecule.GetAtomWithIdx(id) for id in atom_ids])

    def get_atoms_id(self):
        atoms = self.get_atoms()
        return set([a.GetIdx() for a in atoms])

    def remove_bond(self, bond):
        """
        :param bond: (int, int)
        :return: None
        """
        self.bonds.remove(bond)
        # Need to recompute neighboring_bonds for consistency
        self.neighboring_bonds = self.compute_neighboring_bonds()

    def bonds_count(self):
        return len(self.bonds)

    def flush_bonds(self):
        """
        Set the current/remaining bonds as the complete/initial bonds.
        Helpful when the Compound is cloned
        :return: None
        """
        self.initial_bonds = self.bonds.copy()

    def clean(self, preserve=False):
        """
        Delete isolated atoms.

        These atoms have no bonds connecting to them. Ever. They will always be "alone".
        They are bad because they are useless, makes the main molecule hard to read and increases time required
        for energy minimization significantly.

        :param preserve: (bool) - When true, the local molecule will be cloned, not overwritten
        :return: rdKit.Mol
        """
        molecule = Chem.RWMol(self.molecule) if preserve else self.molecule
        atoms_to_delete = []

        for atom_index in range(molecule.GetNumAtoms()):
            if len(molecule.GetAtomWithIdx(atom_index).GetBonds()) == 0:
                atoms_to_delete.append(atom_index)

        for atom_index in sorted(atoms_to_delete, reverse=True):
            molecule.RemoveAtom(atom_index)

        return molecule

<<<<<<< HEAD
    def clean_smiles(self, preserve=False):
=======
    def clean_smiles(self, preserve=True):
>>>>>>> 230e1a7e
        return Chem.MolToSmiles(self.clean(preserve))

    def clone(self):
        """
        Create an identical Compound to the current on
        :return: Compound
        """
        molecule = Chem.RWMol(self.molecule)
        return Compound(molecule, self.initial_bonds.copy(), self.bonds_prediction)

    def compute_neighboring_bonds(self):
        """
        Compute neighboring bonds of an node in the tree and store it in the
        neighboring_bonds variable.
        In the case of a compound with no bonds, return all possible bonds
        :return: List
        """
        self.remove_full_atom_other_bond()
        molecule = self.get_molecule()

        candidate_bonds = self.get_bonds()
        current_bonds = molecule.GetBonds()

        if len(candidate_bonds) == 0:
            # logging.debug("All bonds have been used.")
            return []

        self.neighboring_bonds = []
        if len(current_bonds) > 0:
            candidate_atoms = set()
            for bond in current_bonds:
                candidate_atoms.add(bond.GetBeginAtomIdx())
                candidate_atoms.add(bond.GetEndAtomIdx())
            for source_atom, destination_atom in candidate_bonds:
                if (
                    source_atom in candidate_atoms
                    or destination_atom in candidate_atoms
                ):
                    self.neighboring_bonds.append((source_atom, destination_atom))
        # root case
        else:
            self.neighboring_bonds = list(candidate_bonds)

        return self.neighboring_bonds

    def get_mass(self):
        """
        :return: float: mass of the molecule
        """
        mol = self.clean(preserve=True)
        atoms = mol.GetAtoms()
        return np.sum([a.GetMass() for a in atoms])

    def remove_full_atom_other_bond(self):
        """
        Remove all bonds that are link to an atom which have all its possible bond
        used.
        """
        full_atom_id = self.get_full_atoms_id()
        bond_to_remove = []
        for bond in self.bonds:
            for a in full_atom_id:
                if a in bond:
                    bond_to_remove.append(bond)
        [self.bonds.remove(b) for b in bond_to_remove]

    def get_full_atoms_id(self):
        """
        Return all atom id of the molecule which can't have any additional bond
        :return: List(int): Id of the atoms
        """
        return [
            i for i, a in enumerate(self.molecule.GetAtoms()) if self.is_atom_full(a)
        ]

    def is_atom_full(self, atom):
        """
        Compute if an atom can receive another bond.
        :return: int:
        """
        return self.get_free_valence(atom) == 0

    def get_free_valence(self, atom):
        """
        Get the free valence number that can accept new bonds.
        :param atom: Chem.Atom
        :return: int:
        """
        atom.UpdatePropertyCache()
        valence = atom.GetTotalValence()
        used = np.sum([b.GetValenceContrib(atom) for b in atom.GetBonds()])
        return valence - used

    def filter_bond_type(
        self, source_atom_id, destination_atom_id, available_bond_type
    ):
        """
        Filter bond type possible between the two selected atoms.
        :param source_atom_id: int
        :param destination_atom_id: int
        :param available_bond_type: List[BondType]
        :return: List[BondType]
        """
        available_bond_type = available_bond_type.copy()
        source_atom = self.molecule.GetAtomWithIdx(source_atom_id)
        destination_atom = self.molecule.GetAtomWithIdx(destination_atom_id)
        valence_possible = min(
            [
                self.get_free_valence(source_atom),
                self.get_free_valence(destination_atom),
            ]
        )
        for i, bond in list(enumerate(available_bond_type))[::-1]:
            if valence_possible < int(bond):
                available_bond_type.pop(i)
        return available_bond_type

    def add_bond_history(self, selected_bond, bond_type):
        """
        Add the tuple of atom id of the new bonds to the bond history.
        Used to create a hash for each compound.
        Example of an entry:
        key (str): (7, 12)
        value (BondType): BondType.Single
        :param selected_bond: Tuple(int, int)
        :param bond_type: BondType, selected bond type
        """
        self.last_bondtype = bond_type
        self.bond_history[str(selected_bond)] = bond_type

    def pass_parent_info(self, parent_compound):
        self.cycle_bonds = parent_compound.cycle_bonds.copy()
        self.bond_history.update(parent_compound.bond_history)
        self.aromatic_queue = parent_compound.aromatic_queue.copy()
        self.last_bondtype = parent_compound.last_bondtype

        # delete parent aromatic queue
        parent_compound.aromatic_queue = []

    def compute_hash(self):
        """
        Compute a hash based on the bond history to avoid duplicate nodes
        :return: int
        """
        self.hash_id = hash(str(sorted(self.bond_history.items())))
        return self.hash_id

    def get_pred_proba_next_bond(self, possible_bonds):
        """
        Return a probability for the possible bonds based on prediction outputed by
        kgcn.
        :param possible_bonds: possible new bonds to expand the compound
        :return: list of probabilities for each possible bonds
        """
        predition_score = [self.bonds_prediction[str(b)] for b in possible_bonds]
        return predition_score / sum(predition_score)

    def get_atom_id_used(self):
        output = []
        for bond_string in self.bond_history.keys():
            output += re.findall("\d+", bond_string)
        return np.sort(np.unique(output))

    def set_cycles(self, cycles):
        self.cycle_bonds = cycles

    def compute_available_cycles(self):
        """
        Compute the list of available cycles from the current molecule
        :return: list
        """
        self.remove_full_atom_other_bond()
        molecule = self.get_molecule()
        candidate_cycles = deepcopy(self.cycle_bonds)
        sorted_bonds = [sorted(bond) for bond in self.get_bonds()]
        current_bonds = molecule.GetBonds()
        self.available_cycles = []

        if len(current_bonds) > 0:
            for cycle in candidate_cycles:
                cleanup = False
                # cleanup and break cycle is using a non available bond
                for bond in cycle:
                    if bond not in sorted_bonds:
                        self.cycle_bonds.remove(cycle)
                        cleanup = True
                        break

                if cleanup:
                    break

                candidate_atoms = set()

                for bond in current_bonds:
                    candidate_atoms.add(bond.GetBeginAtomIdx())
                    candidate_atoms.add(bond.GetEndAtomIdx())

                for source_atom, destination_atom in cycle:
                    if (
                        source_atom in candidate_atoms
                        or destination_atom in candidate_atoms
                    ):
                        self.available_cycles.append(cycle)
                        break
        # root case
        else:
            self.available_cycles = candidate_cycles

        # 2 verions of the cycles are allowed so we duplicate every available cycles_within_cycles
        self.available_cycles = [
            cycle for cycle in self.available_cycles for _ in range(2)
        ]
        return self.available_cycles

    def fill_aromatic_queue(self):
        """
        Pass the current aromatic queue if not empty
        If empty, compute available cycles then pick a cycle among the available cycles
        :return: list
        """
        if self.aromatic_queue == []:
            if len(self.available_cycles) > 0:
                self.aromatic_queue = self.available_cycles.pop(0)
                return self.aromatic_queue
        else:
            return self.aromatic_queue
        return []

    def get_aromatic_queue(self):
        return self.aromatic_queue

    def reset_aromatic_queue(self):
        self.aromatic_queue = []

    def get_last_bondtype(self):
        return self.last_bondtype

    def is_aromatic(self):
        """
        Check if whole compound is aromatic
        :return: bool
        """

        def isRingAromatic(mol, bondRing):
            for id in bondRing:
                if not mol.GetBondWithIdx(id).GetIsAromatic():
                    return False
            return True

        m = Chem.MolFromSmiles(self.clean_smiles(preserve=True))
        ri = m.GetRingInfo()
        if len(ri.AtomRings()) == 0:
            return False

        return any([isRingAromatic(m, ring) for ring in ri.BondRings()])


class CompoundBuilder(object):

    """
    Compound builder used by the MoleculeLoader
    """

    """Atomic Symbols Map"""
    ATOM_SYMBOL_MAPPING = [
<<<<<<< HEAD
        'C', 'N', 'O', 'S', 'F', 'Si', 'P', 'Cl', 'Br', 'Mg', 'Na', 'Ca', 'Fe', 'As', 'Al', 'I',
        'B', 'V', 'K', 'Tl', 'Yb', 'Sb', 'Sn', 'Ag', 'Pd', 'Co', 'Se', 'Ti', 'Zn', 'H', 'Li',
        'Ge', 'Cu', 'Au', 'Ni', 'Cd', 'In', 'Mn', 'Zr', 'Cr', 'Pt', 'Hg', 'Pb', '*'
=======
        "C",
        "N",
        "O",
        "S",
        "F",
        "Si",
        "P",
        "Cl",
        "Br",
        "Mg",
        "Na",
        "Ca",
        "Fe",
        "As",
        "Al",
        "I",
        "B",
        "V",
        "K",
        "Tl",
        "Yb",
        "Sb",
        "Sn",
        "Ag",
        "Pd",
        "Co",
        "Se",
        "Ti",
        "Zn",
        "H",
        "Li",
        "Ge",
        "Cu",
        "Au",
        "Ni",
        "Cd",
        "In",
        "Mn",
        "Zr",
        "Cr",
        "Pt",
        "Hg",
        "Pb",
        "*",
>>>>>>> 230e1a7e
    ]

    """Hybridization Type Map"""
    HYBRIDIZATION_MAPPING = [
        Chem.rdchem.HybridizationType.SP,
        Chem.rdchem.HybridizationType.SP2,
        Chem.rdchem.HybridizationType.SP3,
        Chem.rdchem.HybridizationType.SP3D,
        Chem.rdchem.HybridizationType.SP3D2,
    ]

    """Bonds Map"""
    BOND_TYPE_MAPPING = {
        0: Chem.rdchem.BondType.SINGLE,
        1: Chem.rdchem.BondType.DOUBLE,
        2: Chem.rdchem.BondType.TRIPLE,
        3: Chem.rdchem.BondType.AROMATIC,
        4: Chem.rdchem.BondType.OTHER,
        5: "Conjugate",
    }

    def __init__(self, bonds, atoms, threshold=0.2):
        """
        :param bonds: Bond data
        :param atoms: Atom data
        :param threshold: input parameter. see README.md for details.
        """
        self.bonds = bonds
        self.threshold = threshold

        self.atoms = atoms
        self.is_atom_valid = np.max(np.array(self.atoms)[:, 0:44], axis=1) > 0.01

        self.molecule = Chem.RWMol()
        self.bonds_cache = set()
        self.bonds_prediction = dict()

    def parse(self):
        """
        Return the atoms (as rdkit Mol) and bonds (as list of tuples)
        :return: rdKit.Mol, list((int, int))
        """
        return self.molecule, self.bonds_cache

    def get_atom_features(self, features):
        """
        :param features: atom data
        :return: dict
        """
<<<<<<< HEAD
        result={
=======
        result = {
>>>>>>> 230e1a7e
            "symbol": self.get_chemical_symbol(features, sample=True),
            "degree": np.argmax(features[44:55]),
            "implicit_valence": np.argmax(features[55:62]),
            "formal_charge": features[62],
            "radical_electrons": features[63],
            "hybridization": self.HYBRIDIZATION_MAPPING[
                int(np.argmax(features[64:69]))
            ],
            "is_aromatic": features[69],
            "hydrogen_atoms_count": np.argmax(features[70:75]),
        }
<<<<<<< HEAD
        if len(features)>=76:
            ring_size=list(range(3,8))
            result["ring"]=features[75],
            result["ring_size"]= ring_size[np.argmax(features[76:81])]
=======
        if len(features) >= 76:
            ring_size = list(range(3, 8))
            result["ring"] = (features[75],)
            result["ring_size"] = ring_size[np.argmax(features[76:81])]
>>>>>>> 230e1a7e
        return result

    def get_chemical_symbol(self, features, sample=True):
        """
        :param features: atom data
        :param sample: perform a weighed random selection instead of an argmax
        :return: str
        """
        if sample:
            symbol_probabilities = features[0:44] / np.sum(features[0:44])
            # symbol_index = np.random.choice(np.arange(len(symbol_probabilities)), p=symbol_probabilities)
            symbol_index = random.choices(
                np.arange(len(symbol_probabilities)), weights=symbol_probabilities
            )[0]
        else:
            symbol_index = np.argmax(features[0:44])

        return self.ATOM_SYMBOL_MAPPING[int(symbol_index)]

    def filter_bonds(self, bonds, threshold):
        """
        Remove bonds that don't match the threshold

        :param bonds: list of bonds
        :param threshold: input parameter. see README.md for details.
        :return: filtered list of bonds
        """
        return np.where(bonds > threshold)

    def initialize_atoms(self):
        """
        Add atoms to the local molecule (rdKit.Mol)
        :return: None
        """
        for index, atom in enumerate(self.atoms):
            if self.is_atom_valid[index]:
                atomic_symbol = self.get_atom_features(atom).get("symbol")
                atom = Chem.Atom(atomic_symbol)

                self.molecule.AddAtom(atom)

    def initialize_bonds(self):
        """
        Sanitize, filter and validate bonds.
        Creates a list of tuples that we can easily work with
        :return: None
        """
        invalid_atoms = np.logical_not(self.is_atom_valid)
        bonds = self.filter_bonds(self.bonds, self.threshold)

        for source_atom, destination_atom in zip(bonds[1], bonds[2]):
<<<<<<< HEAD
            if (
                    source_atom < destination_atom
                    and self.is_atom_valid[source_atom]
                    and self.is_atom_valid[destination_atom]
                    and (source_atom, destination_atom) not in self.bonds_cache
            ):
                self.bonds_cache.add((
                    source_atom - sum(invalid_atoms[:source_atom]),
                    destination_atom - sum(invalid_atoms[:destination_atom]),
                ))
=======
            bond = (
                source_atom - sum(invalid_atoms[:source_atom]),
                destination_atom - sum(invalid_atoms[:destination_atom]),
            )
            if (
                source_atom < destination_atom
                and self.is_atom_valid[source_atom]
                and self.is_atom_valid[destination_atom]
                and bond not in self.bonds_cache
            ):

                self.bonds_cache.add(bond)
                # Used for random mode
                self.bonds_prediction.update(
                    {str(bond): max(self.bonds[:, source_atom, destination_atom])}
                )


class Cycles:
    """
    This class contains tools to extracts all the possible cycles within a given molecule
    Used only once in Tree class
    """

    def __init__(self, compound, config):
        self.compound = compound
        self.bonds = compound.get_bonds()

        self.all_atoms = self.get_all_atoms()
        self.n_atoms = self.get_atoms_number()

        self.adj_matrix = self.get_adjacency_matrix()

        self.marks = [0] * (self.n_atoms + 1)
        self.parents = [0] * (self.n_atoms + 1)
        self.states = [0] * (self.n_atoms + 1)

        self.cycle_number = 0
        self.cycles = [[] for i in range(1000)]
        self.subcycles = []
        self.cycle_sorted_pairs = []
        self.max_cycle_size = max(config.accepted_cycle_sizes)

        self.compute_all_cycles()

    def get_adjacency_matrix(self):
        """
        get the adjacency matrix from list of bonds
        :return: list
        """
        adj_matrix = [[] for i in range(self.n_atoms + 1)]
        for bond in self.bonds:
            i, j = bond
            adj_matrix[i].append(j)
            adj_matrix[j].append(i)
        return adj_matrix

    def get_all_atoms(self):
        """
        get list of all atoms coordonated from bond list
        :return: list
        """
        atoms = [coord for coords in self.bonds for coord in coords]
        return list(set(atoms))

    def get_atoms_number(self):
        """
        get the number of atoms
        :return: int
        """
        return max(self.all_atoms)

    def DFScycles(self, current, parent):
        """
        Use DFS and painting algorithm to detect large cycles
        :return: None
        """
        if self.states[current] == 2:
            return

        if self.states[current] == 1:
            self.cycle_number += 1
            backtrack = parent

            self.cycles[self.cycle_number].append(parent)

            self.states[backtrack] = 1

            while backtrack != current:
                backtrack = self.parents[backtrack]
                self.cycles[self.cycle_number].append(backtrack)
            return

        self.parents[current] = parent
        self.states[current] = 1

        for neighbor in self.adj_matrix[current]:
            if neighbor != parent:
                self.DFScycles(neighbor, current)

        self.states[current] = 2

    def compute_large_cycles(self):
        """
        Use DFScycle to detect large cycles from bonds using the adjacency matrix
        :return: None
        """
        self.parents = [0] * (self.n_atoms + 1)
        self.states = [0] * (self.n_atoms + 1)
        self.cycle_number = 0

        self.DFScycles(2, 0)

    def cycles_within_cycle(
        self, cycle, current, start, parent, max_depth, path, depth
    ):
        """
        Detect any subcycle in larger cycle with recursion
        :return: None
        """
        if depth > max_depth:
            return

        elif current == start and depth > 1:
            self.subcycles.append(path)
            return

        path.append(current)

        for neighbor in self.adj_matrix[current]:
            if neighbor in cycle and neighbor != parent and neighbor not in path[1:]:
                self.cycles_within_cycle(
                    cycle, neighbor, start, current, max_depth, path.copy(), depth + 1
                )

    def compute_all_subcycles(self):
        """
        Detect any subcycle in all larger cycles
        :return: None
        """
        for cycle in self.cycles:
            if len(cycle) > 3:
                for id in cycle:
                    self.cycles_within_cycle(
                        cycle, id, id, 0, self.max_cycle_size, [], 0
                    )

    def get_cycle_bonds(self, cycle):
        """
        Get all the bonds from a cycle format
        ex:[7, 8, 10, 14] to [7, 8], [8, 10], [10, 14]
        return: List(int , int):
        """
        cycle_bonds = []
        for i, node in enumerate(cycle):
            bond = [cycle[i], cycle[(i + 1) % len(cycle)]]
            bond = sorted(bond)
            cycle_bonds.append(bond)
        return cycle_bonds

    def clean_cycles(self):
        """
        Remove duplicates in self cycle
        """
        self.cycles = list(filter(None, self.cycles))

    def remove_duplicates(self):
        """
        Remove all potential cycle duplicates
        :return: None
        """
        cleaned_cycles = []
        for cycle in self.cycles:
            cycle_bonds = self.get_cycle_bonds(cycle)
            sorted_pairs = sorted(cycle_bonds)
            if sorted_pairs not in self.cycle_sorted_pairs:
                cleaned_cycles.append(cycle)
                self.cycle_sorted_pairs.append(sorted_pairs)

        self.cycles = cleaned_cycles

    def get_cycles_of_sizes(self, accepted_sizes=[3, 5, 6]):
        return [x for x in self.cycle_sorted_pairs if len(x) in accepted_sizes]

    def get_cycles(self):
        return self.cycles

    def get_cycle_pairs(self):
        return self.cycle_sorted_pairs

    def get_subcycles(self):
        return self.subcycles

    def compute_all_cycles(self):
        self.compute_large_cycles()
        self.clean_cycles()
        self.compute_all_subcycles()
        self.cycles = self.cycles + self.subcycles
        self.remove_duplicates()
>>>>>>> 230e1a7e


class Tree(object):
    """
    Basic tree structure
    """

    """Top limit for the score"""
    INFINITY = 10e12

    class Node(object):
        """
        Tree node object
        """

        def __init__(self, compound: Compound, parent):
            """
            :param compound: Compound object
            :param parent: parent Tree.Node
            """
            self.compound = compound
            self.unexplored_neighboring_bonds = (
                self.get_compound().compute_neighboring_bonds()
            )
            self.children = []
            self.parent = parent
            self.visits = 0
            self.score = 0
            self.selection_score = 0
            self.performance = 0
            self.depth = 0
<<<<<<< HEAD
            
            self.valid = False
=======
            self.valid = False
            self.get_compound().compute_available_cycles()
            self.cleaned_smiles = self.compute_clean_smiles()
>>>>>>> 230e1a7e

        def add_child(self, compound):
            child = Tree.Node(compound, self)
            child.depth = self.depth + 1

            self.children.append(child)
            return child

        def is_expended(self):
            """
            Are all children nodes created ?
            """
            return len(self.unexplored_neighboring_bonds) == 0

        def is_terminal(self):
            if self.is_expended():
                return len(self.children) == 0
            else:
                return len(self.get_compound().neighboring_bonds) == 0

        def is_leaf_node(self):
            return len(self.children) == 0

        def get_compound(self):
            return self.compound

        def get_smiles(self):
            return self.compound.get_smiles()

        def compute_clean_smiles(self):
            return self.compound.clean_smiles()

        def get_clean_smiles(self):
            return self.cleaned_smiles

    def __init__(self, root: Compound):
        self.root = Tree.Node(root, None)
        self.id_nodes = dict()

    def get_depth(self, current_node=None, depth=0):
        """
        Retrieve the depth of the tree
        :param current_node: ignore. used in recursion.
        :param depth: ignore. used in recursion.
        :return: int
        """
        if current_node is None:
            current_node = self.root

        if current_node.depth > depth:
            depth = current_node.depth

        for child in current_node.children:
            depth = self.get_depth(child, depth)

        return depth

    def flatten(self, current_node=None, nodes_list=None):
        """
        Retrieve a flat list of all tree nodes
        :param current_node: ignore. used in recursion.
        :param nodes_list: ignore. used in recursion.
        :return: list(Tree.Node)
        """
        if current_node is None:
            current_node = self.root

        if nodes_list is None:
            nodes_list = []

        nodes_list.append(current_node)
        for child in current_node.children:
            if child.score < self.INFINITY:
                nodes_list = self.flatten(child, nodes_list)

        return nodes_list

    def group(self, current_node=None, nodes_list=None):
        """
        Retrieve a flat list of tree nodes, grouped by level
        :param current_node: ignore. used in recursion.
        :param nodes_list: ignore. used in recursion.
        :return: dict(int: list(Tree.Node))
        """
        if current_node is None:
            current_node = self.root

        if nodes_list is None:
            nodes_list = defaultdict(list)

        nodes_list[current_node.depth].append(current_node)
        for child in current_node.children:
            if child.score < self.INFINITY:
                nodes_list = self.group(child, nodes_list)

        return nodes_list

    def get_fittest(self, current_node=None, current_best=None):
        """
        Retrieve the node with the lowest score

        :param current_node: ignore. used in recursion.
        :param current_best: ignore. used in recursion.
        :return: Tree.Node
        """
        if current_node is None:
            current_node = self.root

        for node in current_node.children:

            is_better = current_best is None or node.score < current_best.score
            if node.valid and is_better:
                current_best = node

            if not node.is_leaf_node():
                current_best = self.get_fittest(node, current_best)

        return current_best

    def get_fittest_per_level(self):
        """
        Retrieve the node with the lowest score for each level
        :return: dict(int: Tree.Node)
        """
        all_nodes = self.flatten()
        best_nodes = {}

        for node in all_nodes:
<<<<<<< HEAD
            if node.valid and (node.depth not in best_nodes or node.score < best_nodes[node.depth].score):
=======
            if node.valid and (
                node.depth not in best_nodes
                or node.score < best_nodes[node.depth].score
            ):
>>>>>>> 230e1a7e
                best_nodes[node.depth] = node

        return best_nodes

    def print_tree(self, node=None, best=None):
        """
        For debugging purposes. Also calculates the tree winner

        :param node: ignore. used in recursion.
        :param best: ignore. used in recursion.
        :return: None
        """
        if node is None:
            node = self.root

        if best is None:
            best = self.get_fittest()

        smiles = node.get_smiles()
        text = "Level {}: {} - {}".format(node.depth, smiles, node.score)
        if len(node.children) == 0:
            text += " (leaf)"

        if best is not None and smiles == best.get_smiles():
            text += " (winner)"

        logging.info(text)

        for child in node.children:
            self.print_tree(child)

    def find_duplicate(self, compound):
        """
        Retrieve if it exist the node that correspond to the same compound.
        :param compound:Compound
        :return: Tree.Node
        """
        return self.id_nodes.get(compound.hash_id, None)

    def tree_to_dot(self, index=0, clean=True):
        """
        Convert our tree to dot format
        :param node: ignore. used in recursion.
        :param best: ignore. used in recursion.
        :return: None
        """
        all_nodes = self.flatten()
        unique_edge_list = []

        dot_graph = "digraph G { \n overlap = scale; \n"

        for node in all_nodes:
            for child in node.children:

                performance_indice = int(child.performance / (child.visits))
                label = " [label= " + str(performance_indice) + "];"

                if node == self.root:
                    edge = '"root" -> "' + child.get_clean_smiles() + '"'
                else:
                    edge = (
                        '"'
                        + node.get_clean_smiles()
                        + '" -> "'
                        + child.get_clean_smiles()
                        + '"'
                    )

                if clean:
                    if edge not in unique_edge_list:
                        unique_edge_list.append(edge)
                        dot_graph += edge + "\n"
                else:
                    dot_graph += edge + label + "\n"

        dot_graph += "}"

        file = open("test/dot_graph_" + str(index) + ".gv", "wt")
        file.write(dot_graph)
        file.close()<|MERGE_RESOLUTION|>--- conflicted
+++ resolved
@@ -109,11 +109,7 @@
 
         return molecule
 
-<<<<<<< HEAD
-    def clean_smiles(self, preserve=False):
-=======
     def clean_smiles(self, preserve=True):
->>>>>>> 230e1a7e
         return Chem.MolToSmiles(self.clean(preserve))
 
     def clone(self):
@@ -379,11 +375,6 @@
 
     """Atomic Symbols Map"""
     ATOM_SYMBOL_MAPPING = [
-<<<<<<< HEAD
-        'C', 'N', 'O', 'S', 'F', 'Si', 'P', 'Cl', 'Br', 'Mg', 'Na', 'Ca', 'Fe', 'As', 'Al', 'I',
-        'B', 'V', 'K', 'Tl', 'Yb', 'Sb', 'Sn', 'Ag', 'Pd', 'Co', 'Se', 'Ti', 'Zn', 'H', 'Li',
-        'Ge', 'Cu', 'Au', 'Ni', 'Cd', 'In', 'Mn', 'Zr', 'Cr', 'Pt', 'Hg', 'Pb', '*'
-=======
         "C",
         "N",
         "O",
@@ -428,7 +419,6 @@
         "Hg",
         "Pb",
         "*",
->>>>>>> 230e1a7e
     ]
 
     """Hybridization Type Map"""
@@ -478,11 +468,7 @@
         :param features: atom data
         :return: dict
         """
-<<<<<<< HEAD
-        result={
-=======
         result = {
->>>>>>> 230e1a7e
             "symbol": self.get_chemical_symbol(features, sample=True),
             "degree": np.argmax(features[44:55]),
             "implicit_valence": np.argmax(features[55:62]),
@@ -494,17 +480,10 @@
             "is_aromatic": features[69],
             "hydrogen_atoms_count": np.argmax(features[70:75]),
         }
-<<<<<<< HEAD
-        if len(features)>=76:
-            ring_size=list(range(3,8))
-            result["ring"]=features[75],
-            result["ring_size"]= ring_size[np.argmax(features[76:81])]
-=======
         if len(features) >= 76:
             ring_size = list(range(3, 8))
             result["ring"] = (features[75],)
             result["ring_size"] = ring_size[np.argmax(features[76:81])]
->>>>>>> 230e1a7e
         return result
 
     def get_chemical_symbol(self, features, sample=True):
@@ -556,18 +535,6 @@
         bonds = self.filter_bonds(self.bonds, self.threshold)
 
         for source_atom, destination_atom in zip(bonds[1], bonds[2]):
-<<<<<<< HEAD
-            if (
-                    source_atom < destination_atom
-                    and self.is_atom_valid[source_atom]
-                    and self.is_atom_valid[destination_atom]
-                    and (source_atom, destination_atom) not in self.bonds_cache
-            ):
-                self.bonds_cache.add((
-                    source_atom - sum(invalid_atoms[:source_atom]),
-                    destination_atom - sum(invalid_atoms[:destination_atom]),
-                ))
-=======
             bond = (
                 source_atom - sum(invalid_atoms[:source_atom]),
                 destination_atom - sum(invalid_atoms[:destination_atom]),
@@ -767,7 +734,6 @@
         self.compute_all_subcycles()
         self.cycles = self.cycles + self.subcycles
         self.remove_duplicates()
->>>>>>> 230e1a7e
 
 
 class Tree(object):
@@ -799,14 +765,9 @@
             self.selection_score = 0
             self.performance = 0
             self.depth = 0
-<<<<<<< HEAD
-            
-            self.valid = False
-=======
             self.valid = False
             self.get_compound().compute_available_cycles()
             self.cleaned_smiles = self.compute_clean_smiles()
->>>>>>> 230e1a7e
 
         def add_child(self, compound):
             child = Tree.Node(compound, self)
@@ -935,14 +896,10 @@
         best_nodes = {}
 
         for node in all_nodes:
-<<<<<<< HEAD
-            if node.valid and (node.depth not in best_nodes or node.score < best_nodes[node.depth].score):
-=======
             if node.valid and (
                 node.depth not in best_nodes
                 or node.score < best_nodes[node.depth].score
             ):
->>>>>>> 230e1a7e
                 best_nodes[node.depth] = node
 
         return best_nodes
