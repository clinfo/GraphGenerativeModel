--- conflicted
+++ resolved
@@ -71,15 +71,8 @@
         else:
             compound = self.add_bond(compound, source_atom, destination_atom)
             rollout_compound = self.rollout(compound)
-<<<<<<< HEAD
-            reward = self.calculate_reward(rollout_compound)
-            score = self.calculate_reward(compound)
-=======
-            reward = self.calculate_reward(
-                rollout_compound, rollout=True
-            )  # - 0.1 * (len(rollout_compound.molecule.GetBonds()) - len(compound.molecule.GetBonds())), 0.0001)
+            reward = self.calculate_reward(rollout_compound, rollout=True)
             score = self.calculate_reward(compound, rollout=False)
->>>>>>> 389bfc4c
         done = self._is_done(compound, reward)
 
         info = {}
@@ -166,14 +159,9 @@
             if len(compound.neighboring_bonds) > 0:
                 id_bond = np.random.choice(range(len(compound.neighboring_bonds)))
                 source_atom, destionation_atom = compound.neighboring_bonds[id_bond]
-<<<<<<< HEAD
-                compound = self.add_bond(compound, source_atom, destionation_atom, "best", is_rollout=True)
-=======
                 compound = self.add_bond(
                     compound, source_atom, destionation_atom, "best", is_rollout=True
                 )
-                counter += 1
->>>>>>> 389bfc4c
             else:
                 break
         return compound
@@ -222,21 +210,14 @@
             if np.isnan(reward):
                 raise ValueError("NaN reward encountered: {}".format(smiles))
 
-            #   logging.debug("{} : {} : {:.6f}".format(compound.get_smiles(), Chem.MolToSmiles(molecule), reward))
             return reward
 
         except (ValueError, RuntimeError, AttributeError) as e:
-<<<<<<< HEAD
-          logging.debug("[INVALID REWARD]: {} - {}".format(compound.get_smiles(), str(e)))
-          return np.Infinity
-=======
             logging.debug(
                 "[INVALID REWARD]: {} - {}".format(compound.get_smiles(), str(e))
             )
             return np.Infinity
->>>>>>> 389bfc4c
-
-        #   return 0
+
 
     def _is_done(self, compound: Compound, reward: float):
         """
